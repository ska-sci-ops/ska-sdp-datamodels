--- conflicted
+++ resolved
@@ -198,25 +198,6 @@
             numpy.abs(self.ratiovis.vis)
         )
 
-<<<<<<< HEAD
-    def test_copy_visibility(self):
-        self.vis = create_visibility(
-            self.lowcore,
-            self.times,
-            self.frequency,
-            channel_bandwidth=self.channel_bandwidth,
-            phasecentre=self.phasecentre,
-            weight=1.0,
-            polarisation_frame=PolarisationFrame("stokesIQUV"),
-        )
-        vis = copy_visibility(self.vis)
-        self.vis["vis"][...] = 0.0
-        vis.vis[...] = 1.0
-        assert vis.vis[0, 0].real.all() == 1.0
-        assert self.vis["vis"][0, 0].real.all() == 0.0
-
-=======
->>>>>>> 0c24a011
     def test_phase_rotation_identity(self):
         self.vis = create_visibility(
             self.lowcore,
