""" Regression/integration test for continuum imaging checker

    The script mainly tests two things:
    1) the BDSF source finder
    2) the matching algorithm

    Input parameters:
    param cellsize: Cell size of each pixel in the image
    param npixel: Number of pixels for the generated image
    param nchan: Number of frequency channels in the image
    param flux_limit: Threshold for source selection
    param insert_method: Method of interpolation for inserting sources into image
    param noise: amount of noise added onto the image
    param tag: Tag to keep track of the relavant files and images.

"""
import logging
import os
import glob

import astropy.units as u
import numpy
import pytest
from astropy.coordinates import SkyCoord
from numpy.random import default_rng

from rascil.apps.imaging_qa_main import (
    cli_parser,
    analyze_image,
)
from rascil.data_models.parameters import rascil_path
from rascil.data_models.polarisation import PolarisationFrame
from rascil.data_models.data_model_helpers import export_skycomponent_to_hdf5
from rascil.processing_components.imaging.primary_beams import create_pb
from rascil.processing_components.image import (
    create_image,
    export_image_to_fits,
    restore_cube,
)
from rascil.processing_components.simulation import (
    create_mid_simulation_components,
    find_pb_width_null,
)
from rascil.processing_components.skycomponent import (
    insert_skycomponent,
    find_skycomponent_matches,
    fit_skycomponent_spectral_index,
    apply_beam_to_skycomponent,
)

log = logging.getLogger("rascil-logger")
log.setLevel(logging.INFO)
logging.getLogger("fit_skycomponent_spectral_index").setLevel(logging.INFO)


@pytest.mark.parametrize(
    "cellsize, npixel, nchan, flux_limit, insert_method, noise, tag",
    [
        (
            0.0001,
            512,
            1,
            0.001,
            "Nearest",
            0.00003,
            "nearest_npixel512_nchan1_noise0.00003_flux0.001",
        ),
        (
            0.0001,
            1024,
            1,
            0.001,
            "Nearest",
            0.00003,
            "nearest_npixel1024_nchan1_noise0.00003_flux0.001",
        ),
        (
            0.0001,
            512,
            64,
            0.001,
            "Nearest",
            0.00003,
            "nearest_npixel512_nchan64_noise0.00003_flux0.001",
        ),
        (
            0.0001,
            1024,
            8,
            0.001,
            "Nearest",
            0.000001,
            "nearest_npixel1024_nchan8_noise0.000001_flux0.001",
        ),
        (
            0.0001,
            512,
            1,
            0.0001,
            "Nearest",
            0.00003,
            "nearest_npixel512_nchan1_noise0.00003_flux0.0001",
        ),
        (
            0.0001,
            512,
            1,
            0.001,
            "Lanczos",
            0.00003,
            "lanczos_npixel512_nchan1_noise0.00003_flux0.001",
        ),
        (
            0.0001,
            512,
            1,
            0.001,
            "Nearest",
            0.0003,
            "nearest_npixel512_nchan1_noise0.0003_flux0.001",
        ),
    ],
)
def test_continuum_imaging_checker(
    cellsize, npixel, nchan, flux_limit, insert_method, noise, tag
):

    # Set true if we want to save the outputs
    persist = os.getenv("RASCIL_PERSIST", True)

    # set up
    phasecentre = SkyCoord(
        ra=+30.0 * u.deg, dec=-60.0 * u.deg, frame="icrs", equinox="J2000"
    )
    if nchan == 1:
        image_frequency = numpy.array([1.0e9])
    else:
        image_frequency = numpy.linspace(0.8e9, 1.2e9, nchan)

    central_freq = image_frequency[int(nchan // 2)]

    clean_beam = {
        "bmaj": numpy.rad2deg(5.0 * cellsize),
        "bmin": numpy.rad2deg(5.0 * cellsize) / 2.0,
        "bpa": 0.0,
    }

    # Add primary beam
    hwhm_deg, null_az_deg, null_el_deg = find_pb_width_null(
        pbtype="MID",
        frequency=numpy.array([central_freq]),
    )
    hwhm = hwhm_deg * numpy.pi / 180.0
    fov_deg = 8.0 * 1.36e9 / central_freq
    pb_npixel = 256
    d2r = numpy.pi / 180.0
    pb_cellsize = d2r * fov_deg / pb_npixel
    pbradius = 1.5
    pbradius = pbradius * hwhm

    original_components = create_mid_simulation_components(
        phasecentre,
        image_frequency,
        flux_limit,
        pbradius,
        pb_npixel,
        pb_cellsize,
        apply_pb=False,
    )

    # Apply primary beam and export to sensitivity image
    pbmodel = create_image(
        npixel=pb_npixel,
        cellsize=pb_cellsize,
        phasecentre=phasecentre,
        frequency=image_frequency,
        polarisation_frame=PolarisationFrame("stokesI"),
    )

    pb = create_pb(pbmodel, "MID", pointingcentre=phasecentre, use_local=False)
    components_with_pb = apply_beam_to_skycomponent(original_components[0], pb)

    sensitivity_file = rascil_path(
        f"test_results/test_imaging_qa_{tag}_sensitivity.fits"
    )
    export_image_to_fits(pb, sensitivity_file)

    # Write out the original components
    components = original_components[0]
    components = sorted(components, key=lambda cmp: numpy.max(cmp.direction.ra))

    comp_file = rascil_path(f"test_results/test_imaging_qa_{tag}.hdf")
    export_skycomponent_to_hdf5(components, comp_file)

    # Create restored image
    model = create_image(
        npixel=npixel,
        cellsize=cellsize,
        phasecentre=phasecentre,
        frequency=image_frequency,
        polarisation_frame=PolarisationFrame("stokesI"),
    )

    model = insert_skycomponent(model, components_with_pb, insert_method=insert_method)

    if noise > 0.0:
        rng = default_rng(1805550721)
        model["pixels"].data += rng.normal(0.0, noise, model["pixels"].data.shape)

    model = restore_cube(model, clean_beam=clean_beam)
    model.attrs["clean_beam"] = clean_beam

    restored_file = rascil_path(f"test_results/test_imaging_qa_{tag}.fits")
    export_image_to_fits(model, restored_file)

    # Generate residual file: No skycomponents, just noise
    residual_model = create_image(
        npixel=npixel,
        cellsize=cellsize,
        phasecentre=phasecentre,
        frequency=image_frequency,
        polarisation_frame=PolarisationFrame("stokesI"),
    )

    if noise > 0.0:
        residual_model["pixels"].data += rng.normal(
            0.0, noise, residual_model["pixels"].data.shape
        )

    residual_model = restore_cube(residual_model, clean_beam=clean_beam)
    residual_model.attrs["clean_beam"] = clean_beam

    residual_file = rascil_path(f"test_results/test_imaging_qa_{tag}_residual.fits")
    export_image_to_fits(residual_model, residual_file)

<<<<<<< HEAD
=======
    # Create frequency moment image
    taylor_model = create_image(
        npixel=npixel,
        cellsize=cellsize,
        phasecentre=phasecentre,
        frequency=image_frequency,
        polarisation_frame=PolarisationFrame("stokesI"),
    )
    taylor_components = copy_skycomponent(components_with_pb)
    spec_indx = -0.7
    for comp in taylor_components:
        comp.flux = comp.flux * spec_indx

    taylor_model = insert_skycomponent(
        taylor_model, taylor_components, insert_method=insert_method
    )

    if noise > 0.0:
        taylor_model["pixels"].data += rng.normal(
            0.0, noise, taylor_model["pixels"].data.shape
        )

    taylor_file = rascil_path(f"test_results/test_imaging_qa_{tag}_taylor1.fits")
    export_image_to_fits(taylor_model, taylor_file)

>>>>>>> bdef2a48
    parser = cli_parser()
    args = parser.parse_args(
        [
            "--ingest_fitsname_restored",
            restored_file,
            "--ingest_fitsname_residual",
            residual_file,
            "--ingest_fitsname_sensitivity",
            sensitivity_file,
            "--ingest_fitsname_moment",
            rascil_path(f"test_results/test_imaging_qa_{tag}"),
            "--check_source",
            "True",
            "--plot_source",
            "True",
            "--input_source_filename",
            comp_file,  # hdffile
            "--match_sep",
            "1.0e-4",
            "--apply_primary",
            "True",
            "--savefits_rmsim",
            "True",
        ]
    )

    out, matches_found = analyze_image(args)

    # check results directly
    sorted_comp = sorted(out, key=lambda cmp: numpy.max(cmp.direction.ra))
    log.debug("Identified components:")
    for cmp in sorted_comp:
        coord_ra = cmp.direction.ra.degree
        coord_dec = cmp.direction.dec.degree
        log.debug("%.6f, %.6f, %10.6e \n" % (coord_ra, coord_dec, cmp.flux[0]))

    assert len(out) <= len(components)
    log.info(
        "BDSF expected to find %d sources, but found %d sources"
        % (len(components), len(out))
    )
    matches_expected = find_skycomponent_matches(out, components, tol=1e-4)
    log.debug("Found matches as follows.")
    log.debug("BDSF Original Separation")
    for match in matches_expected:
        log.debug("%d %d %10.6e" % (match[0], match[1], match[2]))

    numpy.testing.assert_array_almost_equal(matches_found, matches_expected)

    # Check if the plots have been generated
    assert os.path.exists(
        rascil_path(f"test_results/test_imaging_qa_{tag}_restored_plot.png")
    )
    assert os.path.exists(
        rascil_path(f"test_results/test_imaging_qa_{tag}_sources_plot.png")
    )
    assert os.path.exists(
        rascil_path(f"test_results/test_imaging_qa_{tag}_background_plot.png")
    )
    assert os.path.exists(
        rascil_path(f"test_results/test_imaging_qa_{tag}_restored_power_spectrum.png")
    )

    if residual_file is not None:
        assert os.path.exists(
            rascil_path(
                f"test_results/test_imaging_qa_{tag}_residual_residual_hist.png"
            )
        )
        assert os.path.exists(
            rascil_path(
                f"test_results/test_imaging_qa_{tag}_residual_residual_power_spectrum.png"
            )
        )

    assert os.path.exists(
        rascil_path(f"test_results/test_imaging_qa_{tag}_position_value.png")
    )
    assert os.path.exists(
        rascil_path(f"test_results/test_imaging_qa_{tag}_position_error.png")
    )
    assert os.path.exists(
        rascil_path(f"test_results/test_imaging_qa_{tag}_position_distance.png")
    )
    assert os.path.exists(
        rascil_path(f"test_results/test_imaging_qa_{tag}_flux_value.png")
    )
    assert os.path.exists(
        rascil_path(f"test_results/test_imaging_qa_{tag}_flux_ratio.png")
    )
    assert os.path.exists(
        rascil_path(f"test_results/test_imaging_qa_{tag}_flux_histogram.png")
    )

    assert os.path.exists(
        rascil_path(f"test_results/test_imaging_qa_{tag}_position_quiver.png")
    )

    assert os.path.exists(
        rascil_path(f"test_results/test_imaging_qa_{tag}_gaussian_beam_position.png")
    )

    if nchan > 1:
        assert os.path.exists(
            rascil_path(f"test_results/test_imaging_qa_{tag}_spec_index.png")
        )
        assert os.path.exists(
            rascil_path(
                f"test_results/test_imaging_qa_{tag}_spec_index_diagnostics_flux.png"
            )
        )
        assert os.path.exists(
            rascil_path(
                f"test_results/test_imaging_qa_{tag}_spec_index_diagnostics_dist.png"
            )
        )

<<<<<<< HEAD
=======
    # test new csv file generated and accuracy
    csv_file = rascil_path(f"test_results/test_imaging_qa_{tag}_taylor1_corrected.csv")
    assert os.path.exists(csv_file)

    # This part does not work yet: skip for now
    # data = pd.read_csv(csv_file, engine="python")
    # indexes = data["Spectral index"]
    # numpy.testing.assert_array_almost_equal(indexes / spec_indx, 1.0, decimal=1)

>>>>>>> bdef2a48
    # test that create_index() generates the html and md files,
    # at the end of analyze_image()
    assert os.path.exists(rascil_path("test_results/index.html"))
    assert os.path.exists(rascil_path("test_results/index.md"))

    # clean up directory
    if persist is False:
        imglist = glob.glob(rascil_path(f"test_results/test_imaging_qa_{tag}*"))
        for f in imglist:
            os.remove(f)
        try:
            os.remove(rascil_path("test_results/index.html"))
            os.remove(rascil_path("test_results/index.md"))
        except OSError:
            pass<|MERGE_RESOLUTION|>--- conflicted
+++ resolved
@@ -233,8 +233,6 @@
     residual_file = rascil_path(f"test_results/test_imaging_qa_{tag}_residual.fits")
     export_image_to_fits(residual_model, residual_file)
 
-<<<<<<< HEAD
-=======
     # Create frequency moment image
     taylor_model = create_image(
         npixel=npixel,
@@ -260,7 +258,6 @@
     taylor_file = rascil_path(f"test_results/test_imaging_qa_{tag}_taylor1.fits")
     export_image_to_fits(taylor_model, taylor_file)
 
->>>>>>> bdef2a48
     parser = cli_parser()
     args = parser.parse_args(
         [
@@ -378,8 +375,6 @@
             )
         )
 
-<<<<<<< HEAD
-=======
     # test new csv file generated and accuracy
     csv_file = rascil_path(f"test_results/test_imaging_qa_{tag}_taylor1_corrected.csv")
     assert os.path.exists(csv_file)
@@ -389,7 +384,6 @@
     # indexes = data["Spectral index"]
     # numpy.testing.assert_array_almost_equal(indexes / spec_indx, 1.0, decimal=1)
 
->>>>>>> bdef2a48
     # test that create_index() generates the html and md files,
     # at the end of analyze_image()
     assert os.path.exists(rascil_path("test_results/index.html"))
