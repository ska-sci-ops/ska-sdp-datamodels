--- conflicted
+++ resolved
@@ -57,11 +57,8 @@
 
 test_results/
 
-<<<<<<< HEAD
-=======
 venv/
 
->>>>>>> 7e9674e9
 .astropy/
 
 .config/
@@ -70,20 +67,4 @@
 
 coverage/
 
-<<<<<<< HEAD
-rtd-docs/build/
-<<<<<<< Updated upstream
-
-venv/
-=======
-<<<<<<< Updated upstream
-=======
-
-venv/
-
-*.csv
->>>>>>> Stashed changes
->>>>>>> Stashed changes
-=======
-rtd-docs/build/
->>>>>>> 7e9674e9
+rtd-docs/build/