
PrivateRules.mak
/.idea
/examples/**/*.rst
/examples/**/*.html
/examples/**/*.fits
/examples/arl/*.png
/examples/experiments

*.pyc
*.o

/docs/build
.ipynb_checkpoints

examples/performance/*

workflows/ffiwrapped/ical_starpu/ical_starpu
workflows/ffiwrapped/ical_starpu/ical_starpu_implicit

__pycache__
.cache
/results
/workspace
/tests/unittest_results

/examples/ffi_demo/ffi_demo
/examples/ffi_demo/build
/examples/result
/venv-patched

/build
/algorithm_reference_library.egg-info/

**/*.class
dask-worker-space
/docs/libs
/docs/processing_components
/docs/workflows
*/notebooks/*_files
*/notebooks/*.rst
*.log
*.fits
/coverage
*.hdf
.coverage.*
.coverage
dask-work-space
<<<<<<< HEAD
*.lock
/test_results
=======
>>>>>>> 27ba7648

*~
.DS_Store
**/.DS_Store
<<<<<<< HEAD
*.dirlock
=======
*.lock
*.hdf5
>>>>>>> 27ba7648
<|MERGE_RESOLUTION|>--- conflicted
+++ resolved
@@ -46,18 +46,9 @@
 .coverage.*
 .coverage
 dask-work-space
-<<<<<<< HEAD
-*.lock
-/test_results
-=======
->>>>>>> 27ba7648
 
 *~
 .DS_Store
 **/.DS_Store
-<<<<<<< HEAD
-*.dirlock
-=======
 *.lock
-*.hdf5
->>>>>>> 27ba7648
+*.hdf5